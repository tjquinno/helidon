#!/bin/bash -e
#
# Copyright (c) 2018, 2021 Oracle and/or its affiliates.
#
# Licensed under the Apache License, Version 2.0 (the "License");
# you may not use this file except in compliance with the License.
# You may obtain a copy of the License at
#
#     http://www.apache.org/licenses/LICENSE-2.0
#
# Unless required by applicable law or agreed to in writing, software
# distributed under the License is distributed on an "AS IS" BASIS,
# WITHOUT WARRANTIES OR CONDITIONS OF ANY KIND, either express or implied.
# See the License for the specific language governing permissions and
# limitations under the License.
#

# Path to this script
[ -h "${0}" ] && readonly SCRIPT_PATH="$(readlink "${0}")" || readonly SCRIPT_PATH="${0}"

<<<<<<< HEAD
# Path to the root of the workspace
readonly WS_DIR=$(cd "$(dirname -- "${SCRIPT_PATH}")" ; cd ../.. ; pwd -P)
=======
# Load pipeline environment setup and define WS_DIR
. $(dirname -- "${SCRIPT_PATH}")/includes/pipeline-env.sh "${SCRIPT_PATH}" '../..'
>>>>>>> 9decb70b

# Setup error handling using default settings (defined in includes/error_handlers.sh)
error_trap_setup

mvn ${MAVEN_ARGS} --version

mvn ${MAVEN_ARGS} -f ${WS_DIR}/pom.xml \
    clean install -e \
    -Ppipeline<|MERGE_RESOLUTION|>--- conflicted
+++ resolved
@@ -18,13 +18,8 @@
 # Path to this script
 [ -h "${0}" ] && readonly SCRIPT_PATH="$(readlink "${0}")" || readonly SCRIPT_PATH="${0}"
 
-<<<<<<< HEAD
-# Path to the root of the workspace
-readonly WS_DIR=$(cd "$(dirname -- "${SCRIPT_PATH}")" ; cd ../.. ; pwd -P)
-=======
 # Load pipeline environment setup and define WS_DIR
 . $(dirname -- "${SCRIPT_PATH}")/includes/pipeline-env.sh "${SCRIPT_PATH}" '../..'
->>>>>>> 9decb70b
 
 # Setup error handling using default settings (defined in includes/error_handlers.sh)
 error_trap_setup
@@ -33,4 +28,17 @@
 
 mvn ${MAVEN_ARGS} -f ${WS_DIR}/pom.xml \
     clean install -e \
-    -Ppipeline+    -Dmaven.test.failure.ignore=true \
+    -Pexamples,archetypes,spotbugs,javadoc,sources,tck,tests,pipeline
+
+#
+# test running from jar file, and then from module path
+#
+# The first integration test tests all MP features except for JPA/JTA
+# with multiple JAX-RS applications including security
+tests/integration/native-image/mp-1/test-runtime.sh
+# The third integration test tests Helidon Quickstart MP
+tests/integration/native-image/mp-3/test-runtime.sh
+
+# Build site and agregated javadocs
+mvn ${MAVEN_ARGS} -f ${WS_DIR}/pom.xml site